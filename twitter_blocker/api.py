"""
Twitter API アクセス管理モジュール
"""

import json
import time
from datetime import datetime
from pathlib import Path
from typing import Any, Dict, List, Optional

import pytz
import requests

from .config import CookieManager


class TwitterAPI:
    """Twitter API操作を管理するクラス"""

    # GraphQL APIエンドポイント
    USER_BY_SCREEN_NAME_ENDPOINT = (
        "https://x.com/i/api/graphql/qW5u-DAuXpMEG0zA1F7UGQ/UserByScreenName"
    )
    USER_BY_REST_ID_ENDPOINT = (
        "https://x.com/i/api/graphql/I5nvpI91ljifos1Y3Lltyg/UserByRestId"
    )
    USERS_BY_REST_IDS_ENDPOINT = (
        "https://x.com/i/api/graphql/OXBEDLUtUvKvNEP1RKRbuQ/UsersByRestIds"
    )
    CREATE_TWEET_ENDPOINT = (
        "https://x.com/i/api/graphql/a1p9RWpkYKBjWv_I3WzS-A/CreateTweet"
    )

    # REST APIエンドポイント
    BLOCKS_CREATE_ENDPOINT = "https://x.com/i/api/1.1/blocks/create.json"

    def __init__(self, cookie_manager: CookieManager, cache_dir: str = "/data/cache"):
        self.cookie_manager = cookie_manager
        self.cache_dir = Path(cache_dir)
        self.cache_dir.mkdir(parents=True, exist_ok=True)
        
        # キャッシュ構造
        self.lookups_cache_dir = self.cache_dir / "lookups"  # screen_name -> user_id マッピング用（共有）
        self.profiles_cache_dir = self.cache_dir / "profiles"  # 基本ユーザー情報（共有）
        self.relationships_cache_dir = self.cache_dir / "relationships"  # 関係情報（ログインユーザー別）
        
        self.lookups_cache_dir.mkdir(parents=True, exist_ok=True)
        self.profiles_cache_dir.mkdir(parents=True, exist_ok=True)
        self.relationships_cache_dir.mkdir(parents=True, exist_ok=True)
        
        self.cache_ttl = 2592000  # 30日間（秒）
        self._login_user_id = None  # ログインユーザーIDのキャッシュ
        self._auth_retry_count = 0  # 認証エラー時の再試行カウント
        self._max_auth_retries = 1  # 最大認証再試行回数

    def _get_login_user_id(self) -> str:
        """ログインユーザーのIDを取得（キャッシュ用）"""
        if self._login_user_id is None:
            try:
                # Cookieからユーザー情報を取得してIDを特定
                cookies = self.cookie_manager.load_cookies()
                # Twitterのログインユーザー識別方法: twid cookieまたはpersonalization_id
                
                # Method 1: twid cookieから抽出
                twid = cookies.get('twid')
                if twid and twid.startswith('u%3D'):
                    # URLデコード: u%3D -> u=
                    import urllib.parse
                    decoded = urllib.parse.unquote(twid)
                    if decoded.startswith('u='):
                        user_id = decoded[2:].split('%')[0]  # u=123456789%...
                        self._login_user_id = user_id
                        return self._login_user_id
                
                # Method 2: personalization_idまたはguest_idを使用
                pid = cookies.get('personalization_id', cookies.get('guest_id', 'unknown'))
                # ハッシュ化してユニークなIDとして使用
                import hashlib
                self._login_user_id = hashlib.md5(pid.encode()).hexdigest()[:12]
                
            except Exception:
                # フォールバック: 固定ID
                self._login_user_id = "default_user"
        
        return self._login_user_id

    def get_user_info(self, screen_name: str) -> Optional[Dict[str, Any]]:
        """スクリーンネームからユーザー情報を取得"""
        # 新しいキャッシュシステムで確認
        # 1. lookupキャッシュからuser_idを取得
        user_id = self._get_lookup_from_cache(screen_name)
        if user_id:
            # 2. 結合されたデータを取得
            cached_result = self._combine_profile_and_relationship(user_id)
            if cached_result:
                print(f"[CACHE HIT] {screen_name}: キャッシュからユーザー情報を取得")
                return cached_result
        
        try:
            cookies = self.cookie_manager.load_cookies()
            headers = self._build_graphql_headers(cookies)

            params = {
                "variables": json.dumps(
                    {
                        "screen_name": screen_name,
                        "withSafetyModeUserFields": True,
                        "withSuperFollowsUserFields": True,
                    }
                ),
                "features": json.dumps(self._get_graphql_features()),
            }

            response = requests.get(
                self.USER_BY_SCREEN_NAME_ENDPOINT, headers=headers, params=params
            )

            # 詳細なエラー情報を記録
            self._log_response_details(response, screen_name, method_name="get_user_info")

            # レートリミット検出
            if response.status_code == 429:
                wait_seconds = self._calculate_wait_time(response)
                wait_minutes = wait_seconds / 60
                print(f"レートリミット検出 ({screen_name}): {wait_minutes:.1f}分間待機します")
                time.sleep(wait_seconds)
                # 1回だけリトライ
                response = requests.get(
                    self.USER_BY_SCREEN_NAME_ENDPOINT, headers=headers, params=params
                )
                self._log_response_details(response, screen_name, method_name="get_user_info_retry")

            # 認証エラー検出
            if response.status_code == 401:
                return self._handle_auth_error(screen_name, "get_user_info", 
                                               lambda: self.get_user_info(screen_name))

            # アカウントロック検出
            if self._is_account_locked(response):
                print(f"アカウントロック検出 ({screen_name}): 処理を終了します")
                raise SystemExit("Account locked - terminating process")

            if response.status_code == 200:
                result = self._parse_user_response(response.json(), screen_name)
                # 成功時は新しいキャッシュシステムに保存
                if result is not None and result.get("id"):
                    # lookupキャッシュにscreen_name -> user_idマッピングを保存
                    self._save_lookup_to_cache(screen_name, result["id"])
                    # プロフィールキャッシュに基本情報を保存
                    self._save_profile_to_cache(result["id"], result)
                    # 関係情報キャッシュに関係データを保存
                    self._save_relationship_to_cache(result["id"], result)
                return result

            # ステータスコード別のエラー表示
            error_msg = self._get_detailed_error_message(response, screen_name)
            print(f"ユーザー情報取得失敗 ({screen_name}): {error_msg}")
            return None

        except Exception as e:
            print(f"ユーザー情報取得エラー ({screen_name}): {e}")
            return None

    def get_user_info_by_id(self, user_id: str) -> Optional[Dict[str, Any]]:
        """ユーザーIDからユーザー情報を取得"""
        # 新しいキャッシュシステムで確認
        cached_result = self._combine_profile_and_relationship(user_id)
        if cached_result is not None:
            print(f"[CACHE HIT] ID:{user_id}: キャッシュからユーザー情報を取得")
            return cached_result
        
        try:
            cookies = self.cookie_manager.load_cookies()
            headers = self._build_graphql_headers(cookies)

            params = {
                "variables": json.dumps(
                    {
                        "userId": user_id,
                        "withSafetyModeUserFields": True,
                        "withSuperFollowsUserFields": True,
                    }
                ),
                "features": json.dumps(self._get_graphql_features()),
            }

            response = requests.get(
                self.USER_BY_REST_ID_ENDPOINT, headers=headers, params=params
            )

            # 詳細なエラー情報を記録
            self._log_response_details(response, user_id, method_name="get_user_info_by_id")

            # レートリミット検出
            if response.status_code == 429:
                wait_seconds = self._calculate_wait_time(response)
                wait_minutes = wait_seconds / 60
                print(f"レートリミット検出 (ID: {user_id}): {wait_minutes:.1f}分間待機します")
                time.sleep(wait_seconds)
                # 1回だけリトライ
                response = requests.get(
                    self.USER_BY_REST_ID_ENDPOINT, headers=headers, params=params
                )
                self._log_response_details(response, user_id, method_name="get_user_info_by_id_retry")

            # 認証エラー検出
            if response.status_code == 401:
                return self._handle_auth_error(user_id, "get_user_info_by_id", 
                                               lambda: self.get_user_info_by_id(user_id))

            # アカウントロック検出
            if self._is_account_locked(response):
                print(f"アカウントロック検出 (ID: {user_id}): 処理を終了します")
                raise SystemExit("Account locked - terminating process")

            if response.status_code == 200:
                result = self._parse_user_response(response.json(), user_id)
                # 成功時は新しいキャッシュシステムに保存
                if result is not None and result.get("id"):
                    # プロフィールキャッシュに基本情報を保存
                    self._save_profile_to_cache(result["id"], result)
                    # 関係情報キャッシュに関係データを保存
                    self._save_relationship_to_cache(result["id"], result)
                return result

            # ステータスコード別のエラー表示
            error_msg = self._get_detailed_error_message(response, user_id)
            print(f"ユーザー情報取得失敗 (ID: {user_id}): {error_msg}")
            return None

        except Exception as e:
            print(f"ユーザー情報取得エラー (ID: {user_id}): {e}")
            return None

    def get_users_info_by_screen_names(self, screen_names: List[str], batch_size: int = 50) -> Dict[str, Dict[str, Any]]:
        """複数のscreen_nameからユーザー情報を取得（2段階処理）"""
        results = {}
        
        # Step 1: screen_name毎に処理を決定
        need_relationship_fetch = []  # (screen_name, user_id)のタプルのリスト
        
        for screen_name in screen_names:
            # lookupキャッシュから確認
            lookup_data = self._get_lookup_from_cache(screen_name)
            
            if lookup_data and lookup_data.get('user_id'):
                # キャッシュからuser_idを取得した場合
                user_id = lookup_data['user_id']
                print(f"[LOOKUP CACHE HIT] {screen_name} -> {user_id}")
                
                # プロフィール + 関係情報の結合を試行
                combined_data = self._combine_profile_and_relationship(user_id)
                if combined_data:
                    combined_data['screen_name'] = screen_name  # screen_nameを追加
                    results[screen_name] = combined_data
                    print(f"[COMBINED CACHE HIT] {screen_name} (ID: {user_id})")
                else:
                    # 関係情報の取得が必要
                    need_relationship_fetch.append((screen_name, user_id))
            else:
                # APIからUserByScreenNameを取得（関係情報込み）
                user_info = self.get_user_info(screen_name)
                if user_info:
                    results[screen_name] = user_info
                    # 各キャッシュに保存
                    if user_info.get('id'):
                        self._save_lookup_to_cache(screen_name, user_info['id'])
                        self._save_profile_to_cache(user_info['id'], user_info)
                        self._save_relationship_to_cache(user_info['id'], user_info)
                else:
                    results[screen_name] = None
        
        # Step 2: 関係情報が必要なユーザーをバッチ取得
        if need_relationship_fetch:
            print(f"\n[RELATIONSHIP BATCH] {len(need_relationship_fetch)}件の関係情報をバッチ取得")
            user_ids = [user_id for _, user_id in need_relationship_fetch]
            
            # バッチ処理
            for i in range(0, len(user_ids), batch_size):
                batch_ids = user_ids[i:i + batch_size]
                batch_results = self._fetch_users_batch(batch_ids)
                
                # 結果をscreen_nameベースで格納
                for screen_name, user_id in need_relationship_fetch:
                    if user_id in batch_ids:
                        user_data = batch_results.get(user_id)
                        if user_data:
                            user_data['screen_name'] = screen_name  # screen_nameを追加
                            results[screen_name] = user_data
                            # 両方のキャッシュに保存
                            self._save_profile_to_cache(user_id, user_data)
                            self._save_relationship_to_cache(user_id, user_data)
                        else:
                            results[screen_name] = None
        
        return results

    def get_users_info_batch(self, user_ids: List[str], batch_size: int = 50) -> Dict[str, Dict[str, Any]]:
        """複数ユーザーIDから一括でユーザー情報を取得"""
        results = {}
        
        # 結合キャッシュから取得済みのものをチェック
        uncached_ids = []
        for user_id in user_ids:
            combined_result = self._combine_profile_and_relationship(user_id)
            if combined_result is not None:
                results[user_id] = combined_result
                print(f"[COMBINED CACHE HIT] ID:{user_id}: キャッシュからユーザー情報を取得")
            else:
                uncached_ids.append(user_id)
        
        if not uncached_ids:
            print(f"[BATCH] 全{len(user_ids)}ユーザーがキャッシュから取得済み")
            return results
        
        print(f"[BATCH] {len(uncached_ids)}/{len(user_ids)}ユーザーをAPI取得")
        
        # 未キャッシュのユーザーを一括取得
        for i in range(0, len(uncached_ids), batch_size):
            batch_ids = uncached_ids[i:i + batch_size]
            batch_results = self._fetch_users_batch(batch_ids)
            
            # 結果をマージし、キャッシュに保存
            for user_id, user_data in batch_results.items():
                results[user_id] = user_data
                if user_data:  # Noneでない場合のみキャッシュ
                    self._save_profile_to_cache(user_id, user_data)
                    self._save_relationship_to_cache(user_id, user_data)
        
        return results

    def _fetch_users_batch(self, user_ids: List[str]) -> Dict[str, Optional[Dict[str, Any]]]:
        """UsersByRestIds APIで一括ユーザー情報取得"""
        try:
            cookies = self.cookie_manager.load_cookies()
            headers = self._build_graphql_headers(cookies)

            params = {
                "variables": json.dumps({
                    "userIds": user_ids,
                    "withSafetyModeUserFields": True,
                    "withSuperFollowsUserFields": True,
                }),
                "features": json.dumps(self._get_graphql_features()),
            }

            response = requests.get(
                self.USERS_BY_REST_IDS_ENDPOINT, headers=headers, params=params
            )

            # 詳細なエラー情報を記録
            self._log_response_details(response, f"batch({len(user_ids)}users)", method_name="get_users_batch")

            # レートリミット検出
            if response.status_code == 429:
                wait_seconds = self._calculate_wait_time(response)
                wait_minutes = wait_seconds / 60
                print(f"レートリミット検出 (batch): {wait_minutes:.1f}分間待機します")
                time.sleep(wait_seconds)
                # 1回だけリトライ
                response = requests.get(
                    self.USERS_BY_REST_IDS_ENDPOINT, headers=headers, params=params
                )
                self._log_response_details(response, f"batch({len(user_ids)}users)", method_name="get_users_batch_retry")

            # 認証エラー検出
            if response.status_code == 401:
                return self._handle_auth_error(f"batch({len(user_ids)}users)", "get_users_batch", 
                                               lambda: self._fetch_users_batch(user_ids))

            # アカウントロック検出
            if self._is_account_locked(response):
                print(f"アカウントロック検出 (batch): 処理を終了します")
                raise SystemExit("Account locked - terminating process")

            if response.status_code == 200:
                return self._parse_users_batch_response(response.json(), user_ids)

            # ステータスコード別のエラー表示
            error_msg = self._get_detailed_error_message(response, f"batch({len(user_ids)}users)")
            print(f"一括ユーザー情報取得失敗: {error_msg}")
            
            # エラー時は空の辞書を返す
            return {user_id: None for user_id in user_ids}

        except Exception as e:
            print(f"一括ユーザー情報取得エラー: {e}")
            return {user_id: None for user_id in user_ids}

    def _parse_users_batch_response(self, data: Dict[str, Any], requested_ids: List[str]) -> Dict[str, Optional[Dict[str, Any]]]:
        """一括ユーザー情報レスポンスを解析"""
        results = {}
        
        if "data" in data and "users" in data["data"]:
            users_data = data["data"]["users"]
            
            for user_entry in users_data:
                if "result" in user_entry:
                    result = user_entry["result"]
                    
                    # 各ユーザーを個別の_parse_user_responseで処理
                    user_info = self._parse_single_user_from_batch(result)
                    
                    if user_info and user_info.get("id"):
                        results[user_info["id"]] = user_info
        
        # リクエストされたIDでレスポンスにないものはNoneとして記録
        for user_id in requested_ids:
            if user_id not in results:
                results[user_id] = None
        
        return results

    def _parse_single_user_from_batch(self, result: Dict[str, Any]) -> Optional[Dict[str, Any]]:
        """一括取得レスポンスから単一ユーザー情報を解析"""
        # ユーザーのTypeNameをチェック
        typename = result.get("__typename", "User")
        user_status = "active"

        if typename == "UserUnavailable":
            # ユーザーが利用不可
            user_status = "unavailable"
            if "reason" in result:
                user_status = result["reason"].lower()

            return {
                "id": result.get("rest_id"),
                "screen_name": None,
                "name": None,
                "user_status": user_status,
                "following": False,
                "followed_by": False,
                "blocking": False,
                "blocked_by": False,
                "protected": False,
                "unavailable": True,
            }

        if "legacy" in result:
            legacy = result["legacy"]
            
            # フォロー関係の取得
            following = legacy.get("following", False)
            # SuperFollowsを考慮
            if not following and "super_following" in legacy:
                following = legacy.get("super_following", False)

            return {
                "id": result.get("rest_id"),
                "screen_name": legacy.get("screen_name"),
                "name": legacy.get("name"),
                "user_status": user_status,
                "following": following,
                "followed_by": legacy.get("followed_by", False),
                "blocking": legacy.get("blocking", False),
                "blocked_by": legacy.get("blocked_by", False),
                "protected": legacy.get("protected", False),
                "unavailable": False,
            }

        return None

    def _fetch_screen_names_batch(self, screen_names: List[str]) -> Dict[str, Optional[Dict[str, Any]]]:
        """複数のscreen_nameを並行して取得（個別APIの並行実行）"""
        results = {}
        
        # 並行処理の代わりに、レート制限を考慮した順次処理を実装
        for screen_name in screen_names:
            try:
                user_info = self._fetch_single_screen_name(screen_name)
                results[screen_name] = user_info
                
                # 短い間隔で待機（レート制限対策）
                if len(screen_names) > 1:
                    time.sleep(0.1)
                    
            except Exception as e:
                print(f"  ✗ {screen_name}: 取得エラー - {e}")
                results[screen_name] = None
        
        return results


    def _fetch_single_screen_name_lookup(self, screen_name: str) -> Optional[Dict[str, Any]]:
        """単一のscreen_nameからuser_idを取得（lookup専用・関係情報なし）"""
        try:
            cookies = self.cookie_manager.load_cookies()
            headers = self._build_graphql_headers(cookies)

            params = {
                "variables": json.dumps({
                    "screen_name": screen_name,
                    "withSafetyModeUserFields": False,  # 関係情報不要
                    "withSuperFollowsUserFields": False,  # 関係情報不要
                }),
                "features": json.dumps(self._get_graphql_features()),
            }

            response = requests.get(
                self.USER_BY_SCREEN_NAME_ENDPOINT, headers=headers, params=params
            )

            # 基本的なエラーハンドリングのみ
            if response.status_code == 429:
                wait_seconds = self._calculate_wait_time(response)
                print(f"  レートリミット検出 ({screen_name}): {wait_seconds/60:.1f}分間待機")
                time.sleep(wait_seconds)
                response = requests.get(
                    self.USER_BY_SCREEN_NAME_ENDPOINT, headers=headers, params=params
                )

            if response.status_code == 401:
                return self._handle_auth_error(screen_name, "_fetch_single_screen_name_lookup", 
                                               lambda: self._fetch_single_screen_name_lookup(screen_name))

            if self._is_account_locked(response):
                raise SystemExit("Account locked - terminating process")

            if response.status_code == 200:
                # 基本情報のみ解析（関係情報なし）
                return self._parse_lookup_response(response.json(), screen_name)

            return None

        except Exception as e:
            print(f"  ✗ {screen_name}: lookup取得エラー - {e}")
            return None

    def _parse_lookup_response(self, data: Dict[str, Any], screen_name: str) -> Optional[Dict[str, Any]]:
        """lookup専用レスポンス解析（IDと基本情報のみ）"""
        if (
            "data" in data
            and "user" in data["data"]
            and "result" in data["data"]["user"]
        ):
            result = data["data"]["user"]["result"]
            
            if "legacy" in result:
                legacy = result["legacy"]
                return {
                    "id": legacy.get("id_str") or result.get("rest_id"),
                    "screen_name": legacy.get("screen_name") or screen_name,
                    "name": legacy.get("name"),
                }
        return None

    def _fetch_single_screen_name(self, screen_name: str) -> Optional[Dict[str, Any]]:
        """単一のscreen_nameを取得（get_user_infoの軽量版）"""
        try:
            cookies = self.cookie_manager.load_cookies()
            headers = self._build_graphql_headers(cookies)

            params = {
                "variables": json.dumps({
                    "screen_name": screen_name,
                    "withSafetyModeUserFields": True,
                    "withSuperFollowsUserFields": True,
                }),
                "features": json.dumps(self._get_graphql_features()),
            }

            response = requests.get(
                self.USER_BY_SCREEN_NAME_ENDPOINT, headers=headers, params=params
            )

            # レートリミット検出（基本チェックのみ）
            if response.status_code == 429:
                wait_seconds = self._calculate_wait_time(response)
                wait_minutes = wait_seconds / 60
                print(f"  レートリミット検出 ({screen_name}): {wait_minutes:.1f}分間待機します")
                time.sleep(wait_seconds)
                
                # 1回だけリトライ
                response = requests.get(
                    self.USER_BY_SCREEN_NAME_ENDPOINT, headers=headers, params=params
                )

            # 認証エラー検出
            if response.status_code == 401:
                return self._handle_auth_error(screen_name, "_fetch_single_screen_name", 
                                               lambda: self._fetch_single_screen_name(screen_name))

            # アカウントロック検出
            if self._is_account_locked(response):
                print(f"  アカウントロック検出 ({screen_name}): 処理を終了します")
                raise SystemExit("Account locked - terminating process")

            if response.status_code == 200:
                return self._parse_user_response(response.json(), screen_name)

            # エラーの場合
            error_msg = self._get_detailed_error_message(response, screen_name)
            print(f"  ✗ {screen_name}: {error_msg}")
            return None

        except Exception as e:
            print(f"  ✗ {screen_name}: 取得エラー - {e}")
            return None

    def block_user(self, user_id: str, screen_name: str) -> Dict[str, Any]:
        """REST APIでユーザーをブロック"""
        try:
            cookies = self.cookie_manager.load_cookies()
            headers = self._build_rest_headers(cookies)

            data = {"user_id": user_id}

            response = requests.post(
                self.BLOCKS_CREATE_ENDPOINT, headers=headers, data=data
            )

            # レートリミット検出
            if response.status_code == 429:
                wait_seconds = self._calculate_wait_time(response)
                wait_minutes = wait_seconds / 60
                print(f"レートリミット検出 (block): {wait_minutes:.1f}分間待機します")
                time.sleep(wait_seconds)
                # 1回だけリトライ
                response = requests.post(
                    self.BLOCKS_CREATE_ENDPOINT, headers=headers, data=data
                )

            # 認証エラー検出
            if response.status_code == 401:
                return self._handle_auth_error(f"block {screen_name}", "block_user", 
                                               lambda: self.block_user(user_id, screen_name))

            # アカウントロック検出
            if self._is_account_locked(response):
                print(f"アカウントロック検出 (block): 処理を終了します")
                raise SystemExit("Account locked - terminating process")

            if response.status_code == 200:
                return {"success": True, "status_code": 200}

            # その他のエラー
            error_msg = self._get_detailed_error_message(response, f"block {screen_name}")
            return {
                "success": False,
                "status_code": response.status_code,
                "message": error_msg,
            }

        except Exception as e:
            return {
                "success": False,
                "status_code": 0,
                "message": f"ブロック処理エラー: {e}",
            }

    def _calculate_wait_time(self, response: requests.Response) -> int:
        """レートリミット時の待機時間を動的に計算"""
        # レートリミットヘッダーから情報を取得
        reset_timestamp = response.headers.get('x-rate-limit-reset')
        
        if reset_timestamp:
            try:
                # リセット時刻（UNIX timestamp）
                reset_time = int(reset_timestamp)
                # 現在時刻（UNIX timestamp）
                current_time = int(time.time())
                # 待機時間を計算（秒）
                wait_seconds = max(reset_time - current_time, 0)
                
                # リセット時刻を人間が読める形式で表示（Asia/Tokyoタイムゾーン）
                tokyo_tz = pytz.timezone('Asia/Tokyo')
                reset_datetime = datetime.fromtimestamp(reset_time, tz=tokyo_tz)
                formatted_time = reset_datetime.strftime('%Y-%m-%d %H:%M:%S %Z')
                
                print(f"  レートリミットリセット時刻: {formatted_time}")
                print(f"  待機時間: {wait_seconds}秒 ({wait_seconds/60:.1f}分)")
                
                # 最低でも60秒、最大で15分の待機
                return max(60, min(wait_seconds + 10, 900))  # 10秒の余裕を追加
            except (ValueError, TypeError):
                pass
        
        # ヘッダーから取得できない場合のデフォルト値
        print("  レートリミット情報を取得できませんでした。デフォルトの待機時間を使用します")
        return 300  # デフォルト5分

    def _build_graphql_headers(self, cookies: Dict[str, str]) -> Dict[str, str]:
        """GraphQL API用のヘッダーを構築"""
        csrf_token = cookies.get("ct0", "")
        auth_token = cookies.get("auth_token", "")

        headers = {
            "authority": "x.com",
            "accept": "*/*",
            "accept-language": "ja,en;q=0.9",
            "authorization": "Bearer AAAAAAAAAAAAAAAAAAAAANRILgAAAAAAnNwIzUejRCOuH5E6I8xnZz4puTs%3D1Zv7ttfk8LF81IUq16cHjhLTvJu4FA33AGWWjCpTnA",
            "content-type": "application/json",
            "cookie": "; ".join([f"{k}={v}" for k, v in cookies.items()]),
            "referer": "https://x.com/",
            "sec-ch-ua": '"Google Chrome";v="117", "Not;A=Brand";v="8", "Chromium";v="117"',
            "sec-ch-ua-mobile": "?0",
            "sec-ch-ua-platform": '"Windows"',
            "sec-fetch-dest": "empty",
            "sec-fetch-mode": "cors",
            "sec-fetch-site": "same-origin",
            "user-agent": "Mozilla/5.0 (Windows NT 10.0; Win64; x64) AppleWebKit/537.36 (KHTML, like Gecko) Chrome/117.0.0.0 Safari/537.36",
            "x-client-transaction-id": "0",
            "x-csrf-token": csrf_token,
            "x-twitter-active-user": "yes",
            "x-twitter-auth-type": "OAuth2Session",
            "x-twitter-client-language": "ja",
        }

        # auth_tokenが存在する場合のみヘッダーを追加
        if auth_token:
            headers["x-twitter-auth-token"] = auth_token

        return headers

    def _build_rest_headers(self, cookies: Dict[str, str]) -> Dict[str, str]:
        """REST API用のヘッダーを構築"""
        csrf_token = cookies.get("ct0", "")

        return {
            "authority": "x.com",
            "accept": "*/*",
            "accept-language": "ja,en;q=0.9",
            "authorization": "Bearer AAAAAAAAAAAAAAAAAAAAANRILgAAAAAAnNwIzUejRCOuH5E6I8xnZz4puTs%3D1Zv7ttfk8LF81IUq16cHjhLTvJu4FA33AGWWjCpTnA",
            "content-type": "application/x-www-form-urlencoded",
            "cookie": "; ".join([f"{k}={v}" for k, v in cookies.items()]),
            "origin": "https://x.com",
            "referer": "https://x.com/",
            "sec-ch-ua": '"Google Chrome";v="117", "Not;A=Brand";v="8", "Chromium";v="117"',
            "sec-ch-ua-mobile": "?0",
            "sec-ch-ua-platform": '"Windows"',
            "sec-fetch-dest": "empty",
            "sec-fetch-mode": "cors",
            "sec-fetch-site": "same-origin",
            "user-agent": "Mozilla/5.0 (Windows NT 10.0; Win64; x64) AppleWebKit/537.36 (KHTML, like Gecko) Chrome/117.0.0.0 Safari/537.36",
            "x-csrf-token": csrf_token,
            "x-twitter-active-user": "yes",
            "x-twitter-auth-type": "OAuth2Session",
            "x-twitter-client-language": "ja",
        }

    def _get_graphql_features(self) -> Dict[str, bool]:
        """GraphQL API用のフィーチャーフラグを取得"""
        return {
            "hidden_profile_likes_enabled": True,
            "hidden_profile_subscriptions_enabled": True,
            "rweb_tipjar_consumption_enabled": True,
            "responsive_web_graphql_exclude_directive_enabled": True,
            "verified_phone_label_enabled": False,
            "subscriptions_verification_info_is_identity_verified_enabled": True,
            "subscriptions_verification_info_verified_since_enabled": True,
            "highlights_tweets_tab_ui_enabled": True,
            "responsive_web_twitter_article_notes_tab_enabled": True,
            "subscriptions_feature_can_gift_premium": True,
            "creator_subscriptions_tweet_preview_api_enabled": True,
            "responsive_web_graphql_skip_user_profile_image_extensions_enabled": False,
            "responsive_web_graphql_timeline_navigation_enabled": True,
        }

    def _parse_user_response(
        self, data: Dict[str, Any], identifier: str
    ) -> Optional[Dict[str, Any]]:
        """APIレスポンスからユーザー情報を解析"""
        if (
            "data" in data
            and "user" in data["data"]
            and "result" in data["data"]["user"]
        ):
            result = data["data"]["user"]["result"]

            # ユーザーのTypeNameをチェック
            typename = result.get("__typename", "User")

            # ユーザーステータスの判定
            user_status = "active"
            if typename == "UserUnavailable":
                # ユーザーが利用不可の場合
                user_status = "unavailable"
                if "reason" in result:
                    user_status = result["reason"].lower()

                # 利用不可能なユーザーの基本情報
                return {
                    "id": result.get("rest_id"),
                    "screen_name": identifier if "@" in identifier else None,
                    "name": None,
                    "user_status": user_status,
                    "following": False,
                    "followed_by": False,
                    "blocking": False,
                    "blocked_by": False,
                    "protected": False,
                    "unavailable": True,
                }

            # 通常のユーザー情報
            if "legacy" in result:
                legacy = result["legacy"]
                
                # フォロー関係の取得
                following = legacy.get("following", False)
                # SuperFollowsを考慮
                if not following and "super_following" in legacy:
                    following = legacy.get("super_following", False)

                return {
                    "id": result.get("rest_id"),
                    "screen_name": legacy.get("screen_name"),
                    "name": legacy.get("name"),
                    "user_status": user_status,
                    "following": following,
                    "followed_by": legacy.get("followed_by", False),
                    "blocking": legacy.get("blocking", False),
                    "blocked_by": legacy.get("blocked_by", False),
                    "protected": legacy.get("protected", False),
                    "unavailable": False,
                }

        return None
    
    def _log_response_details(self, response: requests.Response, identifier: str, method_name: str = "") -> None:
        """レスポンスの詳細情報をログ出力"""
        try:
            # ステータスコードと基本情報
            print(f"\n[API Response - {method_name}] {identifier}")
            print(f"  Status Code: {response.status_code}")
            
            # レートリミット情報
            if hasattr(response, 'headers'):
                rate_limit = response.headers.get('x-rate-limit-limit')
                rate_remaining = response.headers.get('x-rate-limit-remaining')
                rate_reset = response.headers.get('x-rate-limit-reset')
                
                if rate_limit:
                    print(f"  Rate Limit: {rate_remaining}/{rate_limit}")
                    if rate_reset:
                        tokyo_tz = pytz.timezone('Asia/Tokyo')
                        reset_time = datetime.fromtimestamp(int(rate_reset), tz=tokyo_tz)
                        print(f"  Reset Time: {reset_time.strftime('%Y-%m-%d %H:%M:%S %Z')}")
        except Exception as e:
            print(f"  ログ出力エラー: {e}")

        # エラー時の詳細情報
        if hasattr(response, 'status_code') and response.status_code >= 400:
            try:
                error_data = response.json()
                if 'errors' in error_data:
                    for error in error_data['errors']:
                        print(f"  エラー詳細: {error.get('message', 'Unknown error')}")
            except:
                if hasattr(response, 'text'):
                    print(f"  レスポンステキスト: {response.text[:200]}")
                else:
                    print(f"  レスポンス詳細取得不可")

    def _get_detailed_error_message(self, response: requests.Response, identifier: str) -> str:
        """詳細なエラーメッセージを生成"""
        status_messages = {
            400: "不正なリクエスト",
            401: "認証エラー（Cookieが無効）",
            403: "アクセス拒否（アカウント制限の可能性）",
            404: "ユーザーが見つからない",
            429: "レートリミット",
            500: "サーバーエラー",
            502: "Bad Gateway",
            503: "サービス利用不可"
        }
        
        status_code = getattr(response, 'status_code', 0)
        base_msg = status_messages.get(status_code, f"HTTPエラー {status_code}")
        
        # 403エラーの場合、アカウントロックの可能性を追記
        if status_code == 403:
            base_msg += " - アカウントがロックされている可能性があります"
        
        # JSONレスポンスからエラー詳細を取得
        try:
            if hasattr(response, 'json'):
                error_data = response.json()
                if 'errors' in error_data and error_data['errors']:
                    error_details = ', '.join([error.get('message', '') for error in error_data['errors']])
                    return f"{base_msg} - {error_details}"
        except:
            pass
            
        return base_msg

    def _is_account_locked(self, response: requests.Response) -> bool:
        """アカウントロック状態を検出"""
        # HTTP 403 + 特定のエラーメッセージでアカウントロックを判定
        if hasattr(response, 'status_code') and response.status_code == 403:
            try:
                error_data = response.json()
                if 'errors' in error_data:
                    for error in error_data['errors']:
                        message = error.get('message', '').lower()
                        # アカウントロックを示すメッセージパターン
                        if any(pattern in message for pattern in [
                            'account is temporarily locked',
                            'account has been locked',
                            'suspicious activity',
                            'verify your account'
                        ]):
                            return True
            except:
                pass
        return False

<<<<<<< HEAD
    def _get_lookup_from_cache(self, screen_name: str) -> Optional[Dict[str, Any]]:
        """lookupキャッシュからscreen_name -> user_idマッピングを取得"""
        try:
            cache_file = self.lookups_cache_dir / f"{screen_name}.json"
            if cache_file.exists():
                # TTLチェック
                if time.time() - cache_file.stat().st_mtime < self.cache_ttl:
                    with open(cache_file, 'r', encoding='utf-8') as f:
                        return json.load(f)
            return None
        except Exception:
            return None

    def _save_lookup_to_cache(self, screen_name: str, user_id: str) -> None:
        """lookupキャッシュにscreen_name -> user_idマッピングを保存"""
        try:
            cache_file = self.lookups_cache_dir / f"{screen_name}.json"
            data = {"user_id": user_id, "screen_name": screen_name}
            with open(cache_file, 'w', encoding='utf-8') as f:
                json.dump(data, f, ensure_ascii=False, indent=2)
        except Exception:
            pass

    def _save_profile_to_cache(self, user_id: str, user_data: Dict[str, Any]) -> None:
        """プロフィールキャッシュに基本情報を保存"""
        try:
            cache_file = self.profiles_cache_dir / f"{user_id}.json"
            # 関係情報を除いた基本情報のみ保存
            profile_data = {
                "id": user_data.get("id"),
                "screen_name": user_data.get("screen_name"),
                "name": user_data.get("name"),
                "user_status": user_data.get("user_status"),
                "protected": user_data.get("protected"),
                "unavailable": user_data.get("unavailable"),
            }
            with open(cache_file, 'w', encoding='utf-8') as f:
                json.dump(profile_data, f, ensure_ascii=False, indent=2)
        except Exception:
            pass

    def _save_relationship_to_cache(self, user_id: str, user_data: Dict[str, Any]) -> None:
        """関係情報キャッシュに関係データを保存（ログインユーザー別）"""
        try:
            login_user_id = self._get_login_user_id()
            user_cache_dir = self.relationships_cache_dir / login_user_id
            user_cache_dir.mkdir(parents=True, exist_ok=True)
            
            cache_file = user_cache_dir / f"{user_id}.json"
            # 関係情報のみ保存
            relationship_data = {
                "following": user_data.get("following"),
                "followed_by": user_data.get("followed_by"),
                "blocking": user_data.get("blocking"),
                "blocked_by": user_data.get("blocked_by"),
            }
            with open(cache_file, 'w', encoding='utf-8') as f:
                json.dump(relationship_data, f, ensure_ascii=False, indent=2)
        except Exception:
            pass

    def _combine_profile_and_relationship(self, user_id: str) -> Optional[Dict[str, Any]]:
        """プロフィール情報と関係情報を結合"""
        try:
            # プロフィール情報を取得
            profile_file = self.profiles_cache_dir / f"{user_id}.json"
            if not profile_file.exists():
                return None
            
            # TTLチェック
            if time.time() - profile_file.stat().st_mtime >= self.cache_ttl:
                return None
            
            with open(profile_file, 'r', encoding='utf-8') as f:
                profile_data = json.load(f)
            
            # 関係情報を取得
            login_user_id = self._get_login_user_id()
            relationship_file = self.relationships_cache_dir / login_user_id / f"{user_id}.json"
            
            if relationship_file.exists() and time.time() - relationship_file.stat().st_mtime < self.cache_ttl:
                with open(relationship_file, 'r', encoding='utf-8') as f:
                    relationship_data = json.load(f)
                
                # 結合
                combined_data = {**profile_data, **relationship_data}
                return combined_data
            
            return None
        except Exception:
            return None

    def _handle_auth_error(self, identifier: str, method_name: str, retry_func):
        """認証エラーをハンドリングし、クッキーを再読み込みして再試行"""
        if self._auth_retry_count < self._max_auth_retries:
            self._auth_retry_count += 1
            print(f"認証エラー検出 ({identifier}): Cookieを再読み込みして再試行します... (試行 {self._auth_retry_count}/{self._max_auth_retries})")
            
            # ログインユーザーIDのキャッシュをクリア
            self._login_user_id = None
            
            # クッキーを再読み込み
            try:
                # クッキーキャッシュをクリア
                self.cookie_manager.clear_cache()
                # 少し待機してから再試行
                time.sleep(2)
                
                # 再試行
                result = retry_func()
                
                # 成功したらカウンターをリセット
                self._auth_retry_count = 0
                return result
                
            except SystemExit:
                # 再試行でも失敗した場合は元のエラーを再発生
                raise
            except Exception as e:
                print(f"クッキー再読み込みエラー ({identifier}): {e}")
                
        # 再試行回数を超えた場合、または再試行でも失敗した場合
        print(f"認証エラー検出 ({identifier}): Cookieが無効です。処理を終了します")
        raise SystemExit("Authentication failed - Cookie is invalid")
=======

    def _get_login_user_id(self) -> str:
        """ログインユーザーIDを取得（キャッシュ付き）"""
        if self._login_user_id:
            return self._login_user_id
        
        try:
            cookies = self.cookie_manager.load_cookies()
            
            # Method 1: twid cookieから取得（最も信頼性が高い）
            if 'twid' in cookies:
                # twid=u%3D1234567890 形式から数値部分を抽出
                twid = cookies['twid']
                if 'u%3D' in twid:
                    self._login_user_id = twid.split('u%3D')[1].split('%')[0]
                    return self._login_user_id
            
            # Method 2: personalization_idまたはguest_idを使用
            pid = cookies.get('personalization_id', cookies.get('guest_id', 'unknown'))
            # ハッシュ化してユニークなIDとして使用
            import hashlib
            self._login_user_id = hashlib.md5(pid.encode()).hexdigest()[:12]
            
        except Exception:
            # フォールバック: 固定ID
            self._login_user_id = "default_user"
        
        return self._login_user_id

    def _get_lookup_from_cache(self, screen_name: str) -> Optional[Dict[str, Any]]:
        """lookupキャッシュからデータを取得（screen_name -> user_id変換用）"""
        safe_screen_name = "".join(c for c in screen_name if c.isalnum() or c in "._-")
        cache_file = self.lookups_cache_dir / f"{safe_screen_name}.json"
        
        if cache_file.exists():
            try:
                # ファイルの更新時刻を確認
                file_mtime = cache_file.stat().st_mtime
                current_time = time.time()
                
                if current_time - file_mtime < self.cache_ttl:
                    with open(cache_file, 'r', encoding='utf-8') as f:
                        return json.load(f)
                else:
                    cache_file.unlink()
            except Exception:
                if cache_file.exists():
                    try:
                        cache_file.unlink()
                    except:
                        pass
        
        return None

    def _save_lookup_to_cache(self, screen_name: str, user_id: str) -> None:
        """lookupキャッシュに保存（screen_name -> user_id変換用）"""
        safe_screen_name = "".join(c for c in screen_name if c.isalnum() or c in "._-")
        cache_file = self.lookups_cache_dir / f"{safe_screen_name}.json"
        
        try:
            data = {
                "user_id": user_id,
                "screen_name": screen_name,
                "cached_at": datetime.now().isoformat()
            }
            with open(cache_file, 'w', encoding='utf-8') as f:
                json.dump(data, f, ensure_ascii=False, indent=2)
        except Exception as e:
            print(f"lookupキャッシュ保存エラー ({screen_name}): {e}")

    def _get_relationship_from_cache(self, user_id: str) -> Optional[Dict[str, Any]]:
        """関係情報キャッシュからデータを取得（ログインユーザー別）"""
        login_user_id = self._get_login_user_id()
        user_cache_dir = self.relationships_cache_dir / login_user_id
        
        safe_user_id = "".join(c for c in user_id if c.isalnum() or c in "._-")
        cache_file = user_cache_dir / f"{safe_user_id}.json"
        
        if cache_file.exists():
            try:
                # ファイルの更新時刻を確認
                file_mtime = cache_file.stat().st_mtime
                current_time = time.time()
                
                if current_time - file_mtime < self.cache_ttl:
                    with open(cache_file, 'r', encoding='utf-8') as f:
                        return json.load(f)
                else:
                    cache_file.unlink()
            except Exception:
                if cache_file.exists():
                    try:
                        cache_file.unlink()
                    except:
                        pass
        
        return None

    def _get_profile_from_cache(self, user_id: str) -> Optional[Dict[str, Any]]:
        """基本プロフィール情報キャッシュからデータを取得（共有）"""
        safe_user_id = "".join(c for c in user_id if c.isalnum() or c in "._-")
        cache_file = self.profiles_cache_dir / f"{safe_user_id}.json"
        
        if cache_file.exists():
            try:
                # ファイルの更新時刻を確認
                file_mtime = cache_file.stat().st_mtime
                current_time = time.time()
                
                if current_time - file_mtime < self.cache_ttl:
                    with open(cache_file, 'r', encoding='utf-8') as f:
                        return json.load(f)
                else:
                    cache_file.unlink()
            except Exception:
                if cache_file.exists():
                    try:
                        cache_file.unlink()
                    except:
                        pass
        
        return None

    def _save_profile_to_cache(self, user_id: str, profile_data: Dict[str, Any]) -> None:
        """基本プロフィール情報キャッシュに保存（共有）"""
        safe_user_id = "".join(c for c in user_id if c.isalnum() or c in "._-")
        cache_file = self.profiles_cache_dir / f"{safe_user_id}.json"
        
        try:
            # 基本情報のみ抽出（関係情報は除外）
            profile_only = {
                "id": profile_data.get("id"),
                "screen_name": profile_data.get("screen_name"),
                "name": profile_data.get("name"),
                "user_status": profile_data.get("user_status", "active"),
                "protected": profile_data.get("protected", False),
                "unavailable": profile_data.get("unavailable", False),
                "cached_at": datetime.now().isoformat()
            }
            
            with open(cache_file, 'w', encoding='utf-8') as f:
                json.dump(profile_only, f, ensure_ascii=False, indent=2)
        except Exception as e:
            print(f"プロフィールキャッシュ保存エラー ({user_id}): {e}")

    def _save_relationship_to_cache(self, user_id: str, user_data: Dict[str, Any]) -> None:
        """関係情報キャッシュに保存（ログインユーザー別）"""
        login_user_id = self._get_login_user_id()
        user_cache_dir = self.relationships_cache_dir / login_user_id
        user_cache_dir.mkdir(parents=True, exist_ok=True)
        
        safe_user_id = "".join(c for c in user_id if c.isalnum() or c in "._-")
        cache_file = user_cache_dir / f"{safe_user_id}.json"
        
        try:
            # 関係情報のみ抽出
            relationship_only = {
                "user_id": user_id,
                "following": user_data.get("following", False),
                "followed_by": user_data.get("followed_by", False),
                "blocking": user_data.get("blocking", False),
                "blocked_by": user_data.get("blocked_by", False),
                "cached_at": datetime.now().isoformat()
            }
            
            with open(cache_file, 'w', encoding='utf-8') as f:
                json.dump(relationship_only, f, ensure_ascii=False, indent=2)
        except Exception as e:
            print(f"関係情報キャッシュ保存エラー ({user_id}): {e}")

    def _combine_profile_and_relationship(self, user_id: str) -> Optional[Dict[str, Any]]:
        """プロフィール情報と関係情報を結合"""
        # 基本プロフィール情報を取得
        profile_data = self._get_profile_from_cache(user_id)
        if not profile_data:
            return None
        
        # 関係情報を取得
        relationship_data = self._get_relationship_from_cache(user_id)
        
        # 結合
        combined_data = profile_data.copy()
        if relationship_data:
            combined_data.update({
                "following": relationship_data.get("following", False),
                "followed_by": relationship_data.get("followed_by", False),
                "blocking": relationship_data.get("blocking", False),
                "blocked_by": relationship_data.get("blocked_by", False),
            })
        else:
            # 関係情報がない場合のデフォルト値
            combined_data.update({
                "following": False,
                "followed_by": False,
                "blocking": False,
                "blocked_by": False,
            })
        
        return combined_data

    def get_cache_stats(self) -> Dict[str, Any]:
        """キャッシュの統計情報を取得"""
        stats = {
            "lookups_cache": {"total": 0, "valid": 0, "expired": 0},
            "profiles_cache": {"total": 0, "valid": 0, "expired": 0},
            "relationships_cache": {"total": 0, "valid": 0, "expired": 0}
        }
        
        current_time = time.time()
        
        # 各キャッシュディレクトリをチェック
        cache_dirs = [
            ("lookups_cache", self.lookups_cache_dir),
            ("profiles_cache", self.profiles_cache_dir),
            ("relationships_cache", self.relationships_cache_dir)
        ]
        
        for cache_name, cache_dir in cache_dirs:
            if cache_dir.exists():
                # relationships_cacheの場合は再帰的に検索
                if cache_name == "relationships_cache":
                    for user_dir in cache_dir.iterdir():
                        if user_dir.is_dir():
                            for cache_file in user_dir.glob("*.json"):
                                stats[cache_name]["total"] += 1
                                file_mtime = cache_file.stat().st_mtime
                                if current_time - file_mtime < self.cache_ttl:
                                    stats[cache_name]["valid"] += 1
                                else:
                                    stats[cache_name]["expired"] += 1
                else:
                    for cache_file in cache_dir.glob("*.json"):
                        stats[cache_name]["total"] += 1
                        file_mtime = cache_file.stat().st_mtime
                        if current_time - file_mtime < self.cache_ttl:
                            stats[cache_name]["valid"] += 1
                        else:
                            stats[cache_name]["expired"] += 1
        
        # 合計を計算
        total_entries = sum(s["total"] for s in stats.values())
        valid_entries = sum(s["valid"] for s in stats.values())
        expired_entries = sum(s["expired"] for s in stats.values())
        
        return {
            "caches": stats,
            "total_entries": total_entries,
            "valid_entries": valid_entries,
            "expired_entries": expired_entries,
            "cache_dirs": {
                "lookups": str(self.lookups_cache_dir),
                "profiles": str(self.profiles_cache_dir),
                "relationships": str(self.relationships_cache_dir)
            },
            "cache_ttl_days": self.cache_ttl / 86400
        }

    def _get_lookup_from_cache(self, screen_name: str) -> Optional[Dict[str, Any]]:
        """lookupキャッシュから取得（screen_name -> user_id変換用）"""
        safe_screen_name = "".join(c for c in screen_name if c.isalnum() or c in "._-")
        cache_file = self.lookups_cache_dir / f"{safe_screen_name}.json"
        
        try:
            if cache_file.exists():
                file_mtime = cache_file.stat().st_mtime
                current_time = time.time()
                
                if current_time - file_mtime < self.cache_ttl:
                    with open(cache_file, 'r', encoding='utf-8') as f:
                        return json.load(f)
                else:
                    cache_file.unlink()
        except Exception:
            if cache_file.exists():
                try:
                    cache_file.unlink()
                except:
                    pass
        
        return None

    def _save_lookup_to_cache(self, screen_name: str, user_id: str) -> None:
        """lookupキャッシュに保存（screen_name -> user_id変換用）"""
        safe_screen_name = "".join(c for c in screen_name if c.isalnum() or c in "._-")
        cache_file = self.lookups_cache_dir / f"{safe_screen_name}.json"
        
        try:
            cache_file.parent.mkdir(parents=True, exist_ok=True)
            
            lookup_data = {
                "screen_name": screen_name,
                "user_id": user_id,
                "cached_at": time.time()
            }
            
            with open(cache_file, 'w', encoding='utf-8') as f:
                json.dump(lookup_data, f, ensure_ascii=False, indent=2)
            print(f"[LOOKUP CACHE SAVE] {screen_name} -> {user_id}")
        except Exception as e:
            print(f"lookupキャッシュ保存エラー ({screen_name}): {e}")

    def _get_relationship_from_cache(self, user_id: str) -> Optional[Dict[str, Any]]:
        """関係情報キャッシュから取得（ログインユーザー別）"""
        login_user_id = self._get_login_user_id()
        user_cache_dir = self.relationships_cache_dir / login_user_id
        
        safe_user_id = "".join(c for c in user_id if c.isalnum() or c in "._-")
        cache_file = user_cache_dir / f"{safe_user_id}.json"
        
        try:
            if cache_file.exists():
                file_mtime = cache_file.stat().st_mtime
                current_time = time.time()
                
                if current_time - file_mtime < self.cache_ttl:
                    with open(cache_file, 'r', encoding='utf-8') as f:
                        return json.load(f)
                else:
                    cache_file.unlink()
        except Exception:
            if cache_file.exists():
                try:
                    cache_file.unlink()
                except:
                    pass
        
        return None

    def _save_relationship_to_cache(self, user_id: str, user_data: Dict[str, Any]) -> None:
        """関係情報キャッシュに保存（ログインユーザー別）"""
        login_user_id = self._get_login_user_id()
        user_cache_dir = self.relationships_cache_dir / login_user_id
        user_cache_dir.mkdir(parents=True, exist_ok=True)
        
        safe_user_id = "".join(c for c in user_id if c.isalnum() or c in "._-")
        cache_file = user_cache_dir / f"{safe_user_id}.json"
        
        try:
            with open(cache_file, 'w', encoding='utf-8') as f:
                json.dump(user_data, f, ensure_ascii=False, indent=2)
            print(f"[RELATIONSHIP CACHE SAVE] {login_user_id}/ID:{user_id}: ユーザー関係情報をキャッシュに保存")
        except Exception as e:
            print(f"関係情報キャッシュ保存エラー ({user_id}): {e}")
>>>>>>> d8300070
<|MERGE_RESOLUTION|>--- conflicted
+++ resolved
@@ -905,161 +905,6 @@
                 pass
         return False
 
-<<<<<<< HEAD
-    def _get_lookup_from_cache(self, screen_name: str) -> Optional[Dict[str, Any]]:
-        """lookupキャッシュからscreen_name -> user_idマッピングを取得"""
-        try:
-            cache_file = self.lookups_cache_dir / f"{screen_name}.json"
-            if cache_file.exists():
-                # TTLチェック
-                if time.time() - cache_file.stat().st_mtime < self.cache_ttl:
-                    with open(cache_file, 'r', encoding='utf-8') as f:
-                        return json.load(f)
-            return None
-        except Exception:
-            return None
-
-    def _save_lookup_to_cache(self, screen_name: str, user_id: str) -> None:
-        """lookupキャッシュにscreen_name -> user_idマッピングを保存"""
-        try:
-            cache_file = self.lookups_cache_dir / f"{screen_name}.json"
-            data = {"user_id": user_id, "screen_name": screen_name}
-            with open(cache_file, 'w', encoding='utf-8') as f:
-                json.dump(data, f, ensure_ascii=False, indent=2)
-        except Exception:
-            pass
-
-    def _save_profile_to_cache(self, user_id: str, user_data: Dict[str, Any]) -> None:
-        """プロフィールキャッシュに基本情報を保存"""
-        try:
-            cache_file = self.profiles_cache_dir / f"{user_id}.json"
-            # 関係情報を除いた基本情報のみ保存
-            profile_data = {
-                "id": user_data.get("id"),
-                "screen_name": user_data.get("screen_name"),
-                "name": user_data.get("name"),
-                "user_status": user_data.get("user_status"),
-                "protected": user_data.get("protected"),
-                "unavailable": user_data.get("unavailable"),
-            }
-            with open(cache_file, 'w', encoding='utf-8') as f:
-                json.dump(profile_data, f, ensure_ascii=False, indent=2)
-        except Exception:
-            pass
-
-    def _save_relationship_to_cache(self, user_id: str, user_data: Dict[str, Any]) -> None:
-        """関係情報キャッシュに関係データを保存（ログインユーザー別）"""
-        try:
-            login_user_id = self._get_login_user_id()
-            user_cache_dir = self.relationships_cache_dir / login_user_id
-            user_cache_dir.mkdir(parents=True, exist_ok=True)
-            
-            cache_file = user_cache_dir / f"{user_id}.json"
-            # 関係情報のみ保存
-            relationship_data = {
-                "following": user_data.get("following"),
-                "followed_by": user_data.get("followed_by"),
-                "blocking": user_data.get("blocking"),
-                "blocked_by": user_data.get("blocked_by"),
-            }
-            with open(cache_file, 'w', encoding='utf-8') as f:
-                json.dump(relationship_data, f, ensure_ascii=False, indent=2)
-        except Exception:
-            pass
-
-    def _combine_profile_and_relationship(self, user_id: str) -> Optional[Dict[str, Any]]:
-        """プロフィール情報と関係情報を結合"""
-        try:
-            # プロフィール情報を取得
-            profile_file = self.profiles_cache_dir / f"{user_id}.json"
-            if not profile_file.exists():
-                return None
-            
-            # TTLチェック
-            if time.time() - profile_file.stat().st_mtime >= self.cache_ttl:
-                return None
-            
-            with open(profile_file, 'r', encoding='utf-8') as f:
-                profile_data = json.load(f)
-            
-            # 関係情報を取得
-            login_user_id = self._get_login_user_id()
-            relationship_file = self.relationships_cache_dir / login_user_id / f"{user_id}.json"
-            
-            if relationship_file.exists() and time.time() - relationship_file.stat().st_mtime < self.cache_ttl:
-                with open(relationship_file, 'r', encoding='utf-8') as f:
-                    relationship_data = json.load(f)
-                
-                # 結合
-                combined_data = {**profile_data, **relationship_data}
-                return combined_data
-            
-            return None
-        except Exception:
-            return None
-
-    def _handle_auth_error(self, identifier: str, method_name: str, retry_func):
-        """認証エラーをハンドリングし、クッキーを再読み込みして再試行"""
-        if self._auth_retry_count < self._max_auth_retries:
-            self._auth_retry_count += 1
-            print(f"認証エラー検出 ({identifier}): Cookieを再読み込みして再試行します... (試行 {self._auth_retry_count}/{self._max_auth_retries})")
-            
-            # ログインユーザーIDのキャッシュをクリア
-            self._login_user_id = None
-            
-            # クッキーを再読み込み
-            try:
-                # クッキーキャッシュをクリア
-                self.cookie_manager.clear_cache()
-                # 少し待機してから再試行
-                time.sleep(2)
-                
-                # 再試行
-                result = retry_func()
-                
-                # 成功したらカウンターをリセット
-                self._auth_retry_count = 0
-                return result
-                
-            except SystemExit:
-                # 再試行でも失敗した場合は元のエラーを再発生
-                raise
-            except Exception as e:
-                print(f"クッキー再読み込みエラー ({identifier}): {e}")
-                
-        # 再試行回数を超えた場合、または再試行でも失敗した場合
-        print(f"認証エラー検出 ({identifier}): Cookieが無効です。処理を終了します")
-        raise SystemExit("Authentication failed - Cookie is invalid")
-=======
-
-    def _get_login_user_id(self) -> str:
-        """ログインユーザーIDを取得（キャッシュ付き）"""
-        if self._login_user_id:
-            return self._login_user_id
-        
-        try:
-            cookies = self.cookie_manager.load_cookies()
-            
-            # Method 1: twid cookieから取得（最も信頼性が高い）
-            if 'twid' in cookies:
-                # twid=u%3D1234567890 形式から数値部分を抽出
-                twid = cookies['twid']
-                if 'u%3D' in twid:
-                    self._login_user_id = twid.split('u%3D')[1].split('%')[0]
-                    return self._login_user_id
-            
-            # Method 2: personalization_idまたはguest_idを使用
-            pid = cookies.get('personalization_id', cookies.get('guest_id', 'unknown'))
-            # ハッシュ化してユニークなIDとして使用
-            import hashlib
-            self._login_user_id = hashlib.md5(pid.encode()).hexdigest()[:12]
-            
-        except Exception:
-            # フォールバック: 固定ID
-            self._login_user_id = "default_user"
-        
-        return self._login_user_id
-
     def _get_lookup_from_cache(self, screen_name: str) -> Optional[Dict[str, Any]]:
         """lookupキャッシュからデータを取得（screen_name -> user_id変換用）"""
         safe_screen_name = "".join(c for c in screen_name if c.isalnum() or c in "._-")
@@ -1374,4 +1219,36 @@
             print(f"[RELATIONSHIP CACHE SAVE] {login_user_id}/ID:{user_id}: ユーザー関係情報をキャッシュに保存")
         except Exception as e:
             print(f"関係情報キャッシュ保存エラー ({user_id}): {e}")
->>>>>>> d8300070
+
+    def _handle_auth_error(self, identifier: str, method_name: str, retry_func):
+        """認証エラーをハンドリングし、クッキーを再読み込みして再試行"""
+        if self._auth_retry_count < self._max_auth_retries:
+            self._auth_retry_count += 1
+            print(f"認証エラー検出 ({identifier}): Cookieを再読み込みして再試行します... (試行 {self._auth_retry_count}/{self._max_auth_retries})")
+            
+            # ログインユーザーIDのキャッシュをクリア
+            self._login_user_id = None
+            
+            # クッキーを再読み込み
+            try:
+                # クッキーキャッシュをクリア
+                self.cookie_manager.clear_cache()
+                # 少し待機してから再試行
+                time.sleep(2)
+                
+                # 再試行
+                result = retry_func()
+                
+                # 成功したらカウンターをリセット
+                self._auth_retry_count = 0
+                return result
+                
+            except SystemExit:
+                # 再試行でも失敗した場合は元のエラーを再発生
+                raise
+            except Exception as e:
+                print(f"クッキー再読み込みエラー ({identifier}): {e}")
+                
+        # 再試行回数を超えた場合、または再試行でも失敗した場合
+        print(f"認証エラー検出 ({identifier}): Cookieが無効です。処理を終了します")
+        raise SystemExit("Authentication failed - Cookie is invalid")