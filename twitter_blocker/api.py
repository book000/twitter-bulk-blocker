--- conflicted
+++ resolved
@@ -39,7 +39,6 @@
         self.cache_dir = Path(cache_dir)
         self.cache_dir.mkdir(parents=True, exist_ok=True)
         
-<<<<<<< HEAD
         # キャッシュ構造
         self.lookups_cache_dir = self.cache_dir / "lookups"  # screen_name -> user_id マッピング用（共有）
         self.profiles_cache_dir = self.cache_dir / "profiles"  # 基本ユーザー情報（共有）
@@ -51,24 +50,6 @@
         
         self.cache_ttl = 2592000  # 30日間（秒）
         self._login_user_id = None  # ログインユーザーIDのキャッシュ
-=======
-        # 新しいキャッシュ構造
-        # lookups: screen_name -> user_id変換（全ユーザー共有）
-        self.lookups_cache_dir = self.cache_dir / "lookups"
-        self.lookups_cache_dir.mkdir(parents=True, exist_ok=True)
-        
-        # relationships: ユーザー関係情報（ログインユーザー別）
-        self.relationships_cache_dir = self.cache_dir / "relationships"
-        self.relationships_cache_dir.mkdir(parents=True, exist_ok=True)
-        
-        # 従来キャッシュ（互換性のため）
-        self.screen_name_cache_dir = self.cache_dir / "screen_name"
-        self.user_id_cache_dir = self.cache_dir / "user_id"
-        self.screen_name_cache_dir.mkdir(parents=True, exist_ok=True)
-        self.user_id_cache_dir.mkdir(parents=True, exist_ok=True)
-        
-        self.cache_ttl = 2592000  # 30日間（秒）
-        self._login_user_id = None
 
     def _get_login_user_id(self) -> str:
         """ログインユーザーのIDを取得（キャッシュ用）"""
@@ -100,7 +81,6 @@
                 self._login_user_id = "default_user"
         
         return self._login_user_id
->>>>>>> 01f08060
 
     def get_user_info(self, screen_name: str) -> Optional[Dict[str, Any]]:
         """スクリーンネームからユーザー情報を取得"""
@@ -250,7 +230,6 @@
             print(f"ユーザー情報取得エラー (ID: {user_id}): {e}")
             return None
 
-<<<<<<< HEAD
     def get_users_info_by_screen_names(self, screen_names: List[str], batch_size: int = 50) -> Dict[str, Dict[str, Any]]:
         """複数のscreen_nameからユーザー情報を取得（2段階処理）"""
         results = {}
@@ -311,59 +290,6 @@
                             self._save_relationship_to_cache(user_id, user_data)
                         else:
                             results[screen_name] = None
-=======
-    def get_users_info_by_screen_names_batch(self, screen_names: List[str], batch_size: int = 50) -> Dict[str, Dict[str, Any]]:
-        """複数のscreen_nameから一括でユーザー情報を取得（2段階キャッシュ方式）"""
-        results = {}
-        
-        # Step 1: screen_name -> user_id変換（共有キャッシュ）
-        user_id_mappings = {}
-        uncached_names = []
-        
-        for screen_name in screen_names:
-            lookup_data = self._get_lookup_from_cache(screen_name)
-            if lookup_data and lookup_data.get('user_id'):
-                user_id_mappings[screen_name] = lookup_data['user_id']
-                print(f"[LOOKUP CACHE HIT] {screen_name} -> {lookup_data['user_id']}")
-            else:
-                uncached_names.append(screen_name)
-        
-        # Step 2: 未キャッシュのscreen_nameのlookupを個別取得
-        if uncached_names:
-            print(f"[LOOKUP] {len(uncached_names)}件のscreen_name -> user_id変換を実行")
-            for screen_name in uncached_names:
-                user_info = self._fetch_single_screen_name_lookup(screen_name)
-                if user_info and user_info.get('id'):
-                    user_id = user_info['id']
-                    user_id_mappings[screen_name] = user_id
-                    # lookupキャッシュに保存
-                    self._save_lookup_to_cache(screen_name, user_id)
-                    print(f"[LOOKUP] {screen_name} -> {user_id}")
-                
-                # レート制限対策のため短い待機
-                if len(uncached_names) > 1:
-                    time.sleep(0.1)
-        
-        # Step 3: user_idから関係情報を一括取得
-        user_ids = list(user_id_mappings.values())
-        if user_ids:
-            relationships_data = self.get_users_info_batch(user_ids, batch_size)
-            
-            # screen_nameをキーとして結果を再構築
-            for screen_name, user_id in user_id_mappings.items():
-                relationship_info = relationships_data.get(user_id)
-                if relationship_info:
-                    # screen_nameを関係情報に追加
-                    relationship_info['screen_name'] = screen_name
-                    results[screen_name] = relationship_info
-                else:
-                    results[screen_name] = None
-        
-        # Step 4: 変換に失敗したscreen_nameをNoneとして記録
-        for screen_name in screen_names:
-            if screen_name not in results:
-                results[screen_name] = None
->>>>>>> 01f08060
         
         return results
 
@@ -371,7 +297,6 @@
         """複数ユーザーIDから一括でユーザー情報を取得"""
         results = {}
         
-<<<<<<< HEAD
         # 結合キャッシュから取得済みのものをチェック
         uncached_ids = []
         for user_id in user_ids:
@@ -379,15 +304,6 @@
             if combined_result is not None:
                 results[user_id] = combined_result
                 print(f"[COMBINED CACHE HIT] ID:{user_id}: キャッシュからユーザー情報を取得")
-=======
-        # 関係情報キャッシュから取得済みのものをチェック（ログインユーザー別）
-        uncached_ids = []
-        for user_id in user_ids:
-            cached_result = self._get_relationship_from_cache(user_id)
-            if cached_result is not None:
-                results[user_id] = cached_result
-                print(f"[RELATIONSHIP CACHE HIT] ID:{user_id}: キャッシュからユーザー関係情報を取得")
->>>>>>> 01f08060
             else:
                 uncached_ids.append(user_id)
         
@@ -402,14 +318,11 @@
             batch_ids = uncached_ids[i:i + batch_size]
             batch_results = self._fetch_users_batch(batch_ids)
             
-            # 結果をマージし、関係情報キャッシュに保存
+            # 結果をマージし、キャッシュに保存
             for user_id, user_data in batch_results.items():
                 results[user_id] = user_data
                 if user_data:  # Noneでない場合のみキャッシュ
-<<<<<<< HEAD
                     self._save_profile_to_cache(user_id, user_data)
-=======
->>>>>>> 01f08060
                     self._save_relationship_to_cache(user_id, user_data)
         
         return results
